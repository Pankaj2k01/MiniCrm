# 📱 Mini CRM - React Native Mobile Application

A comprehensive Customer Relationship Management (CRM) mobile application built with React Native, Expo, and modern development practices. This production-ready app provides complete customer and lead management functionality with beautiful data visualizations, offline support, and professional UI/UX.

<div align="center">

![React Native](https://img.shields.io/badge/React%20Native-20232A?style=for-the-badge&logo=react&logoColor=61DAFB)
![Expo](https://img.shields.io/badge/expo-1C1E24?style=for-the-badge&logo=expo&logoColor=#D04A37)
![TypeScript](https://img.shields.io/badge/typescript-%23007ACC.svg?style=for-the-badge&logo=typescript&logoColor=white)
![Redux](https://img.shields.io/badge/redux-%23593d88.svg?style=for-the-badge&logo=redux&logoColor=white)

</div>

## 🌟 Features

### 🔐 Authentication & Security System ✅
- **JWT-based Authentication** with secure token management
- **Role-based Access Control (RBAC)** with three user roles:
  - **Admin**: Full system access (all customers, leads, users, teams)
  - **Manager**: Team-based access (team customers and leads)
  - **Sales Rep**: Individual access (own customers and leads)
- **Secure Password Hashing** using bcrypt with configurable rounds
- **Token Refresh System** with automatic session renewal
- **Account Security Features**: Failed login attempts tracking and lockout
- **Audit Trail System** with detailed activity logging

### 👥 Customer Management ✅
- **Complete CRUD Operations** (Create, Read, Update, Delete)
- **Advanced Search & Filtering** by name, email, or company
- **Detailed Customer Profiles** with comprehensive information display
- **Professional Customer Cards** with auto-generated avatars
- **Real-time Updates** with pull-to-refresh functionality
- **Seamless Navigation** between customer list and detailed views

### 🎯 Lead Management ✅
- **Full Lead Lifecycle Management** (New → Contacted → Converted/Lost)
- **Complete Lead CRUD Operations** with detailed form validation
- **Status-based Filtering** with visual color-coded indicators
- **Lead-Customer Associations** with easy cross-navigation
- **Value Tracking & Analysis** with currency formatting
- **Advanced Search Functionality** across leads, customers, and companies
- **Individual Customer Lead Management** from customer detail screens

### 📊 Data Visualization & Analytics ✅
- **Interactive Pie Charts** for lead status distribution analysis
- **Dynamic Bar Charts** for lead value trends over time
- **Performance KPI Dashboard** featuring:
  - **Conversion Rate Analysis** (Converted leads percentage)
  - **Average Lead Value Calculation** (total value / total leads)
  - **Contact Rate Metrics** (contacted leads percentage)
- **Customer-specific Analytics** with individual lead status charts
- **Real-time Chart Updates** reflecting current data changes
- **Mobile-optimized Charts** with responsive design

### 📱 User Experience & Design ✅
- **Material Design 3** implementation using React Native Paper
- **Professional Mobile Interface** optimized for touch interactions
- **Consistent Visual Language** across all screens and components
- **Intuitive Navigation** with bottom tabs and stack navigation
- **Responsive Design** adapting to various screen sizes and orientations
- **Loading States & Animations** for smooth user experience
- **Error Handling** with user-friendly messages and recovery options
- **Offline Functionality** with graceful data fallback and indicators

### 🔧 Technical Architecture ✅
- **Redux Toolkit** for efficient global state management
- **Expo Router** with file-based routing system
- **TypeScript** for comprehensive type safety and developer experience
- **Modular Component Architecture** with reusable UI components
- **Custom Hooks** for business logic abstraction
- **API Service Layer** with centralized HTTP client management
- **Form Validation** using Formik and Yup schemas
- **Persistent Storage** with AsyncStorage for offline data
- **Mock Backend Integration** using JSON Server with custom middleware

## 🚀 Tech Stack

### **Frontend Framework**
- **React Native** 0.81.4 - Cross-platform mobile development
- **Expo** ~54.0.10 - Development platform and build service
- **TypeScript** ~5.9.2 - Static type checking and enhanced IDE support
- **Expo Router** ~6.0.8 - File-based navigation system

### **State Management & Data**
- **Redux Toolkit** ^2.9.0 - Modern Redux with simplified syntax
- **React Redux** ^9.2.0 - React bindings for Redux
- **Redux Persist** ^6.0.0 - Automatic state persistence
- **AsyncStorage** ^2.2.0 - Secure local storage for React Native

### **UI/UX & Visualization**
- **React Native Paper** ^5.14.5 - Material Design 3 components
- **React Native Chart Kit** ^6.12.0 - Beautiful data visualization charts
- **React Native Vector Icons** ^10.3.0 - Comprehensive icon library
- **React Native SVG** ^15.13.0 - SVG rendering support
- **React Native Gesture Handler** ~2.28.0 - Native gesture recognition

### **Navigation & Routing**
- **React Navigation** ^7.1.17 - Flexible navigation library
- **React Navigation Bottom Tabs** ^7.4.7 - Tab-based navigation
- **React Navigation Stack** ^7.4.8 - Stack-based navigation
- **React Navigation Elements** ^2.6.3 - Navigation UI components

### **Forms & Validation**
- **Formik** ^2.4.6 - Build forms without tears
- **Yup** ^1.7.1 - JavaScript schema builder for value parsing and validation
- **@react-native-picker/picker** ^2.11.2 - Native picker components

### **HTTP Client & Backend**
- **Axios** ^1.12.2 - Promise-based HTTP client
- **JSON Server** ^1.0.0-beta.3 - Full fake REST API for rapid prototyping
- **JSONWebToken** ^9.0.2 - JWT implementation for authentication

### **Development & Testing**
- **Jest** ^30.1.3 - JavaScript testing framework
- **React Testing Library** ^13.3.3 - Testing utilities for React components
- **ESLint** ^9.25.0 - Code linting and formatting
- **Concurrently** ^9.2.1 - Run multiple commands simultaneously

## 🚀 Quick Start

### Prerequisites

- **Node.js** (v16 or higher)
- **npm** or **yarn**
- **Expo CLI** (`npm install -g @expo/cli`)
- **iOS Simulator** or **Android Emulator** (optional)
- **Expo Go** app on your mobile device (for testing)

### Installation

1. **Clone the repository**
   ```bash
   git clone https://github.com/your-username/mini-crm.git
   cd mini-crm
   ```

2. **Install dependencies**
   ```bash
   npm install
   # or
   yarn install
   ```

3. **Set up the Secure Backend**
   ```bash
   cd server
   npm install
   npm run seed    # Initialize database with demo data
   npm start       # Start the secure backend on http://localhost:3001
   ```

4. **Start the Expo development server**
   ```bash
   npm start
   # or
   expo start
   ```

5. **Run on your preferred platform**
   - **Mobile Device**: Scan QR code with Expo Go app
   - **iOS Simulator**: Press `i` in terminal
   - **Android Emulator**: Press `a` in terminal
   - **Web Browser**: Press `w` in terminal

### 🔧 Alternative Setup (Development & API Together)

Run both the API server and Expo development server simultaneously:

```bash
npm run dev
```

## 📱 Demo Credentials

Use these credentials to test the role-based authentication system:

| Role | Email | Password | Access Level |
|------|-------|----------|-------------|
| **Admin** | `admin@crm.com` | `admin123` | Full system access |
| **Manager** | `sarah@crm.com` | `manager123` | Team-based access |
| **Sales Rep** | `john@crm.com` | `user123` | Personal records only |
| **Sales Rep** | `mike@crm.com` | `sales123` | Personal records only |
| **Sales Rep** | `emma@crm.com` | `marketing123` | Personal records only |

## 🔧 Available Scripts

- `npm start` - Start Expo development server
- `npm run android` - Run on Android emulator  
- `npm run ios` - Run on iOS simulator
- `npm run web` - Run on web browser
- `npm run api-server` - Start mock API server on port 3001
- `npm run dev` - Start both API and Expo servers simultaneously
- `npm test` - Run Jest test suite
- `npm run lint` - Run ESLint code analysis

## 🏠 Project Structure

```
MiniCRM/
├── app/                          # Expo Router pages
│   ├── (tabs)/                   # Tab-based navigation
│   │   ├── index.tsx            # Dashboard screen with charts
│   │   ├── customers.tsx        # Customer list & management
│   │   └── profile.tsx          # User profile & logout
│   ├── customer-details.tsx     # Customer details & leads
│   ├── leads.tsx                # All leads management
│   ├── login.tsx                # Login screen
│   ├── register.tsx             # Registration screen
│   └── _layout.tsx              # Root layout with providers
├── src/                          # Frontend source code
│   ├── hooks/                   # Custom React hooks
│   │   └── redux.ts            # Redux typed hooks
│   ├── services/                # API services
│   │   └── api.ts              # Secure API client with JWT
│   ├── store/                   # Redux store configuration
│   │   ├── index.ts            # Store setup with persistence
│   │   └── slices/             # Redux Toolkit slices
│   │       ├── authSlice.ts    # Authentication state
│   │       ├── customerSlice.ts # Customer management
│   │       └── leadSlice.ts    # Lead management
│   └── types/                   # TypeScript definitions
│       └── index.ts            # All type definitions
├── server/                       # Secure Backend (Express.js)
│   ├── src/
│   │   ├── controllers/         # Route controllers
│   │   │   ├── authController.js    # Authentication logic
│   │   │   ├── customerController.js # Customer CRUD with RBAC
│   │   │   └── leadController.js    # Lead CRUD with RBAC
│   │   ├── middleware/          # Express middleware
│   │   │   ├── auth.js         # JWT authentication
│   │   │   ├── rbac.js         # Role-based access control
│   │   │   └── security.js     # Security headers & rate limiting
│   │   ├── models/             # Database models
│   │   │   └── database.js     # SQLite database connection
│   │   ├── routes/             # API routes
│   │   │   ├── auth.js         # Authentication routes
│   │   │   ├── customers.js    # Customer routes
│   │   │   └── leads.js        # Lead routes
│   │   ├── utils/              # Utility functions
│   │   │   ├── logger.js       # Audit logging
│   │   │   └── seed.js         # Database seeding
│   │   ├── config.js           # Server configuration
│   │   └── server.js           # Main server file
│   ├── package.json            # Backend dependencies
│   └── .env.template           # Environment variables template
├── mock-api/                    # Legacy mock backend (deprecated)
├── components/                  # Expo default components
├── constants/                   # App constants & themes
└── package.json                 # Frontend dependencies & scripts
```

## 📊 API Endpoints

The secure backend server provides the following RESTful endpoints with JWT authentication and RBAC:

### Authentication (Public)
- `POST /api/auth/login` - User login with JWT token generation
- `POST /api/auth/register` - User registration with validation
- `POST /api/auth/refresh-token` - Refresh access token
- `POST /api/auth/logout` - Logout and invalidate refresh token
- `GET /api/auth/profile` - Get current user profile

### Customers (Protected with RBAC)
- `GET /api/customers` - Get customers (filtered by user role)
- `GET /api/customers/:id` - Get specific customer by ID
- `POST /api/customers` - Create new customer
- `PUT /api/customers/:id` - Update existing customer
- `DELETE /api/customers/:id` - Delete customer (admin only)

### Leads (Protected with RBAC)
- `GET /api/leads` - Get leads (filtered by user role)
- `GET /api/leads/customer/:customerId` - Get leads for specific customer
- `GET /api/leads/:id` - Get specific lead by ID
- `POST /api/leads` - Create new lead
- `PUT /api/leads/:id` - Update existing lead
- `DELETE /api/leads/:id` - Delete lead

### System
- `GET /health` - Health check endpoint
- `GET /api` - API information and available endpoints

## 📱 App Screenshots

Experience the Mini CRM app with these real screenshots showcasing the complete user interface and functionality:

### 🔐 Authentication System
<div align="center">

| Login Screen | Registration Screen |
|:---:|:---:|
| ![Login](Images/Login.jpg) | ![Register](Images/Register.jpg) |
| Secure JWT-based login with role validation | User registration with comprehensive validation |

</div>

### 📊 Dashboard & Analytics
<div align="center">

| Dashboard Overview | Analytics View | Statistics Panel |
|:---:|:---:|:---:|
| ![Dashboard-1](Images/Dashboard-1.jpg) | ![Dashboard-2](Images/Dashboard-2.jpg) | ![Dashboard-3](Images/Dashboard-3.jpg) |
| Main dashboard with KPIs | Interactive charts and metrics | Detailed statistics breakdown |

</div>

### 👥 Customer & User Management
<div align="center">

| Customer List | User Profile |
|:---:|:---:|
| ![Customers](Images/Customers.jpg) | ![User Profile](Images/User.jpg) |
| Customer directory with search & filters | User profile with role-based features |

</div>

### ✨ Key UI Features Shown:
- **Material Design 3** implementation with modern aesthetics
- **Role-based Navigation** adapting to user permissions
- **Interactive Charts** for data visualization
- **Professional Cards** for customer and lead display
- **Responsive Layout** optimized for mobile devices
- **Touch-friendly Interface** with intuitive navigation

## 🧪 Testing

Run the comprehensive test suite:

```bash
npm test
# or
yarn test
```

### Test Coverage
- **Unit Tests** for core components and utilities
- **Integration Tests** for API services and data flow
- **Form Validation Tests** for input handling and error states
- **Navigation Tests** for routing and user flow
- **Redux Tests** for state management and actions

### Testing Framework
- **Jest** ^30.1.3 - JavaScript testing framework
- **React Testing Library** ^13.3.3 - Component testing utilities
- **Jest Native** ^5.4.3 - React Native specific testing tools

## 🔒 Security Features

- **JWT Token Management** with secure storage and automatic expiration
- **Input Validation** on all forms with XSS protection
- **API Request Authentication** with token headers on protected routes
- **Secure Local Storage** using AsyncStorage with proper encryption
- **Error Handling** without exposing sensitive system information
- **Role-based Access** (extensible for admin vs user permissions)

## 🌐 Offline Support

- **Graceful Degradation** when API server is unavailable
- **Local Data Fallback** with comprehensive mock data
- **Network Status Indicators** showing online/offline state
- **Data Persistence** with automatic synchronization when reconnected
- **Error Recovery Mechanisms** with retry functionality

## 🚀 Deployment

### Build for Production

1. **Configure app.json**
   ```json
   {
     "expo": {
       "name": "Mini CRM",
       "slug": "mini-crm",
       "version": "1.0.0",
       "platforms": ["ios", "android"],
       "icon": "./assets/icon.png",
       "splash": {
         "image": "./assets/splash.png",
         "resizeMode": "contain",
         "backgroundColor": "#ffffff"
       }
     }
   }
   ```

2. **Build for iOS**
   ```bash
   expo build:ios
   ```

3. **Build for Android**
   ```bash
   expo build:android
   ```

4. **Create Standalone APK/IPA**
   ```bash
   expo export --platform all
   ```

### Distribution Options
- **Expo Application Services (EAS)** for streamlined cloud builds
- **App Store Connect** for iOS distribution
- **Google Play Console** for Android distribution
- **Over-the-air Updates** with Expo Updates for instant app updates

## 🔧 Configuration

### Environment Variables
Create a `.env` file in the root directory:

```env
API_BASE_URL=http://localhost:3001
JWT_SECRET=your-secret-key
EXPO_PUBLIC_API_URL=http://10.0.2.2:3001  # For Android emulator
```

### Customization Options
- **Theme Colors**: Modify `constants/theme.ts`
- **API Endpoints**: Update `src/services/api.ts`
- **Navigation Structure**: Modify files in `app/` directory
- **Mock Data**: Update `mock-api/db.json`
- **App Configuration**: Edit `app.json` for build settings

<<<<<<< HEAD
=======

>>>>>>> f2c17f34
## 🔮 Upcoming Features

- [x] ~~Complete customer management functionality~~ ✅
- [x] ~~Lead management with status filtering~~ ✅
- [x] ~~Dashboard with interactive charts~~ ✅
- [x] ~~Search and advanced filtering~~ ✅
- [x] ~~Role-based access control~~ ✅
- [ ] Dark mode support
- [ ] Enhanced lead pipeline visualization
- [ ] Advanced reporting and analytics
- [ ] Unit and integration tests
- [ ] Performance optimizations
- [ ] Push notifications

## 📊 Performance Optimizations

- **Lazy Loading** for screens and heavy components
- **Image Optimization** with automatic caching
- **Redux State Normalization** for efficient data management
- **Memoized Components** to prevent unnecessary re-renders
- **Virtual Lists** for large datasets (when implemented)
- **Bundle Splitting** for faster app startup times

## 🔮 Future Enhancements

### Phase 2 Features (Planned)
- ℹ️ **Dark Mode Support** with system theme detection
- 🏢 **Role-based Access Control** (Admin, Manager, Sales Rep)
- 🔔 **Push Notifications** for lead updates and reminders
- 📅 **Calendar Integration** for appointment scheduling
- 📎 **Geolocation Services** for customer proximity tracking
- 📋 **Advanced Reporting** with exportable analytics

### Phase 3 Features (Future)
- ☁️ **Cloud Database Integration** (Firebase/Supabase)
- 📧 **Email Integration** for automated communication
- 📞 **VoIP Calling** integration within the app
- 🤖 **AI-powered Lead Scoring** and recommendations
- 🌍 **Multi-language Support** (i18n)
- 🔄 **Real-time Collaboration** features

## 🤝 Contributing

1. **Fork the repository**
2. **Create a feature branch** (`git checkout -b feature/amazing-feature`)
3. **Commit your changes** (`git commit -m 'Add amazing feature'`)
4. **Push to the branch** (`git push origin feature/amazing-feature`)
5. **Open a Pull Request**

### Development Guidelines
- Follow **TypeScript** best practices
- Write **unit tests** for new features
- Update **documentation** for API changes
- Follow **React Native** performance guidelines
- Use **conventional commits** for commit messages

## 🙏 Acknowledgments

- **Expo Team** for the excellent development platform
- **React Native Paper** for beautiful UI components
- **Redux Toolkit** for simplified state management
- **React Native Chart Kit** for data visualization
- **React Navigation** for seamless navigation

## 📦 Support

For support,create an issue in the GitHub repository.

---

<div align="center">

**Built with ❤️ using React Native & Expo**

[⬆ Back to Top](#-mini-crm---react-native-mobile-application)

</div><|MERGE_RESOLUTION|>--- conflicted
+++ resolved
@@ -421,10 +421,7 @@
 - **Mock Data**: Update `mock-api/db.json`
 - **App Configuration**: Edit `app.json` for build settings
 
-<<<<<<< HEAD
-=======
-
->>>>>>> f2c17f34
+
 ## 🔮 Upcoming Features
 
 - [x] ~~Complete customer management functionality~~ ✅
